--- conflicted
+++ resolved
@@ -1,9 +1,6 @@
 """Calculate sample complexity of network reconstruction"""
 from typing import Tuple, Optional, Union, List
-<<<<<<< HEAD
-=======
 import time
->>>>>>> 68a437e4
 import numpy as np
 import matplotlib.pyplot as plt
 from scipy.stats import rv_discrete
@@ -640,20 +637,8 @@
     Returns:
         Adjacency matrix and its scale.
     """
-<<<<<<< HEAD
-    vals = np.asarray([-1.0, 0.0, 1.0])
-    signed_edge_dist = rv_discrete(
-        values=(np.arange(3), [prob_conn / 2, 1 - prob_conn, prob_conn / 2])
-    )
-    signed_edges = vals[signed_edge_dist.rvs(size=(num_genes, num_genes))]
-    original_spec_rad = max(abs(np.linalg.eigvals(signed_edges)))
-    if original_spec_rad and spec_rad:
-        return signed_edges / original_spec_rad * spec_rad, spec_rad / original_spec_rad
-    return signed_edges, original_spec_rad
-=======
     signed_edges = erdos_renyi_ternary(num_genes, prob_conn)
     return scale_by_spec_rad(signed_edges, spec_rad)
->>>>>>> 68a437e4
 
 
 def asymptotic_cov_mat(
@@ -681,7 +666,6 @@
     return last_cov_mat, difference
 
 
-<<<<<<< HEAD
 def bhatta_w_small_step(
     step_size: float,
     total_time: float,
@@ -744,7 +728,8 @@
             for this_mat in cov_mat
         ]
     return bhatta_coeff(*cov_mat)
-=======
+
+
 def mip(sigma: np.ndarray, non_parent: int, parents: List[int]) -> float:
     """Calculates the mutual incoherence parameter.
 
@@ -910,5 +895,4 @@
     original_spec_rad = max(abs(np.linalg.eigvals(mat)))
     if original_spec_rad > 1e-10:
         return mat / original_spec_rad * rho, rho / original_spec_rad
-    return mat, 0
->>>>>>> 68a437e4
+    return mat, 0